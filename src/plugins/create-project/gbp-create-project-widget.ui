--- conflicted
+++ resolved
@@ -99,149 +99,15 @@
                 <child>
                   <object class="AdwComboRow" id="language_row">
                     <property name="title" translatable="yes">Language</property>
-<<<<<<< HEAD
-                    <child type="suffix">
-                      <object class="GtkMenuButton" id="language_button">
-                        <property name="valign">center</property>
-                        <property name="label" bind-source="input" bind-property="language" bind-flags="sync-create"/>
-                        <style>
-                          <class name="flat"/>
-                        </style>
-                        <property name="popover">
-                          <object class="GtkPopover">
-                            <style>
-                              <class name="menu"/>
-                            </style>
-                            <child>
-                              <object class="GtkScrolledWindow">
-                                <property name="propagate-natural-height">true</property>
-                                <property name="propagate-natural-width">true</property>
-                                <property name="min-content-width">150</property>
-                                <property name="min-content-height">200</property>
-                                <child>
-                                  <object class="GtkListView">
-                                    <signal name="activate" handler="language_activated_cb" swapped="true" object="GbpCreateProjectWidget"/>
-                                    <property name="model">
-                                      <object class="GtkSingleSelection">
-                                        <property name="model" bind-source="input" bind-property="languages-model" bind-flags="sync-create"/>
-                                      </object>
-                                    </property>
-                                    <property name="orientation">vertical</property>
-                                    <property name="single-click-activate">true</property>
-                                    <property name="factory">
-                                      <object class="GtkBuilderListItemFactory">
-                                        <property name="bytes"><![CDATA[
-<?xml version="1.0" encoding="UTF-8"?>
-<interface>
-  <template class="GtkListItem">
-    <property name="child">
-      <object class="GtkBox">
-        <property name="spacing">6</property>
-        <child>
-          <object class="GtkLabel">
-            <property name="xalign">0</property>
-            <property name="hexpand">true</property>
-            <binding name="label">
-              <lookup name="string" type="GtkStringObject">
-                <lookup name="item">GtkListItem</lookup>
-              </lookup>
-            </binding>
-          </object>
-        </child>
-      </object>
-    </property>
-  </template>
-</interface>
-]]>
-                                        </property>
-                                      </object>
-                                    </property>
-                                  </object>
-                                </child>
-                              </object>
-                            </child>
-                          </object>
-                        </property>
-                      </object>
-                    </child>
-=======
                     <property name="model" bind-source="input" bind-property="languages-model" bind-flags="sync-create"/>
                     <signal name="notify::selected-item" handler="language_changed_cb" swapped="true" object="GbpCreateProjectWidget"/>
->>>>>>> cd28079b
                   </object>
                 </child>
                 <child>
                   <object class="AdwComboRow">
                     <property name="title" translatable="yes">License</property>
-<<<<<<< HEAD
-                    <child type="suffix">
-                      <object class="GtkMenuButton" id="licenses_button">
-                        <property name="valign">center</property>
-                        <property name="label" bind-source="input" bind-property="license-name" bind-flags="sync-create"/>
-                        <style>
-                          <class name="flat"/>
-                        </style>
-                        <property name="popover">
-                          <object class="GtkPopover">
-                            <style>
-                              <class name="menu"/>
-                            </style>
-                            <child>
-                              <object class="GtkScrolledWindow">
-                                <property name="propagate-natural-height">true</property>
-                                <property name="propagate-natural-width">true</property>
-                                <property name="min-content-width">200</property>
-                                <property name="min-content-height">200</property>
-                                <child>
-                                  <object class="GtkListView">
-                                    <signal name="activate" handler="license_activated_cb" swapped="true" object="GbpCreateProjectWidget"/>
-                                    <property name="model">
-                                      <object class="GtkSingleSelection">
-                                        <property name="model" bind-source="input" bind-property="licenses-model" bind-flags="sync-create"/>
-                                      </object>
-                                    </property>
-                                    <property name="orientation">vertical</property>
-                                    <property name="single-click-activate">true</property>
-                                    <property name="factory">
-                                      <object class="GtkBuilderListItemFactory">
-                                        <property name="bytes"><![CDATA[
-<?xml version="1.0" encoding="UTF-8"?>
-<interface>
-  <template class="GtkListItem">
-    <property name="child">
-      <object class="GtkBox">
-        <property name="spacing">6</property>
-        <child>
-          <object class="GtkLabel">
-            <property name="xalign">0</property>
-            <property name="hexpand">true</property>
-            <binding name="label">
-              <lookup name="string" type="GtkStringObject">
-                <lookup name="item">GtkListItem</lookup>
-              </lookup>
-            </binding>
-          </object>
-        </child>
-      </object>
-    </property>
-  </template>
-</interface>
-]]>
-                                        </property>
-                                      </object>
-                                    </property>
-                                  </object>
-                                </child>
-                              </object>
-                            </child>
-                          </object>
-                        </property>
-                      </object>
-                    </child>
-=======
                     <property name="model" bind-source="input" bind-property="licenses-model" bind-flags="sync-create"/>
                     <signal name="notify::selected-item" handler="license_changed_cb" swapped="true" object="GbpCreateProjectWidget"/>
->>>>>>> cd28079b
                   </object>
                 </child>
                 <child>
@@ -259,39 +125,6 @@
                 <child>
                   <object class="AdwComboRow" id="template_row">
                     <property name="title" translatable="yes">Template</property>
-<<<<<<< HEAD
-                    <child type="suffix">
-                      <object class="GtkMenuButton" id="template_button">
-                        <property name="valign">center</property>
-                        <property name="label" bind-source="input" bind-property="template-name" bind-flags="sync-create"/>
-                        <style>
-                          <class name="flat"/>
-                        </style>
-                        <property name="popover">
-                          <object class="GtkPopover">
-                            <style>
-                              <class name="menu"/>
-                            </style>
-                            <child>
-                              <object class="GtkScrolledWindow">
-                                <property name="propagate-natural-height">true</property>
-                                <property name="propagate-natural-width">true</property>
-                                <property name="min-content-width">300</property>
-                                <property name="min-content-height">200</property>
-                                <child>
-                                  <object class="GtkListView">
-                                    <signal name="activate" handler="template_activated_cb" swapped="true" object="GbpCreateProjectWidget"/>
-                                    <property name="model">
-                                      <object class="GtkSingleSelection">
-                                        <property name="model" bind-source="input" bind-property="templates-model" bind-flags="sync-create"/>
-                                      </object>
-                                    </property>
-                                    <property name="orientation">vertical</property>
-                                    <property name="single-click-activate">true</property>
-                                    <property name="factory">
-                                      <object class="GtkBuilderListItemFactory">
-                                        <property name="bytes"><![CDATA[
-=======
                     <property name="model" bind-source="input" bind-property="templates-model" bind-flags="sync-create"/>
                     <property name="expression">
                       <lookup name="name" type="IdeProjectTemplate"/>
@@ -300,7 +133,6 @@
                     <property name="list-factory">
                       <object class="GtkBuilderListItemFactory">
                         <property name="bytes"><![CDATA[
->>>>>>> cd28079b
 <?xml version="1.0" encoding="UTF-8"?>
 <interface>
   <template class="GtkListItem">
@@ -338,17 +170,6 @@
   </template>
 </interface>
 ]]>
-<<<<<<< HEAD
-                                        </property>
-                                      </object>
-                                    </property>
-                                  </object>
-                                </child>
-                              </object>
-                            </child>
-                          </object>
-=======
->>>>>>> cd28079b
                         </property>
                       </object>
                     </property>
